import { createRouter, createWebHistory } from 'vue-router'
import type { RouteRecordRaw } from 'vue-router'
import { useAuthStore } from '@/stores/auth'

import Register from "../views/Register.vue";
import TheRegister from "../views/register/TheRegister.vue";
import StepOne from "../views/register/steps/StepOne.vue";
import StepTwo from "../views/register/steps/StepTwo.vue";
import StepThree from "../views/register/steps/StepThree.vue";
import Login from "../views/Login.vue";
import Home from "@/views/Home.vue";
import Dashboard from "@/views/Dashboard.vue";
import ForgotPassword from "@/views/ForgotPassword.vue";
import ResetPassword from "@/views/ResetPassword.vue";
import OtpActivation from "@/views/OtpActivation.vue";
import VerifyEmail from "@/views/VerifyEmail.vue";
import ChatView from '@/views/chat/ChatView.vue'
import ChatListView from '@/views/chat/ChatListView.vue'


// Ajout des vues du journal (éducateur et parent)
import JournalHome from '@/views/journal/JournalHome.vue'
import JournalMonth from '@/views/journal/JournalMonth.vue'
import JournalHomeParent from '@/views/journal/JournalHomeParent.vue'
import JournalMissions from '@/views/journal/JournalMissions.vue'

const routes: Array<RouteRecordRaw> = [
  {
    path: "/",
    redirect: "/login",
  },
  {
    path: "/register-old",
    name: "RegisterOld",
    component: Register,
    meta: { requiresInvite: true },
  },
  {
    path: "/register",
    component: TheRegister,
    children: [
      {
        path: "",
        redirect: "/register/step-one",
      },
      {
        path: "step-one",
        name: "RegisterStepOne",
        component: StepOne,
      },
      {
        path: "step-two",
        name: "RegisterStepTwo",
        component: StepTwo,
      },
      {
        path: "step-three",
        name: "RegisterStepThree",
        component: StepThree,
      },
    ],
  },
  {
    path: "/login",
    name: "Login",
    component: Login,
    meta: { requiresGuest: true },
  },
  {
    path: "/home",
    name: "Home",
    component: Home,
    meta: { requiresAuth: true },
  },
  {
    path: "/dashboard",
    name: "Dashboard",
    component: Dashboard,
    meta: { requiresAuth: true },
  },
  {
    path: "/forgot-password",
    name: "ForgotPassword",
    component: ForgotPassword,
    meta: { requiresGuest: true },
  },
  {
    path: "/reset-password",
    name: "ResetPassword",
    component: ResetPassword,
    meta: { requiresGuest: true },
  },
  {
    path: "/verify-email",
    name: "VerifyEmail",
    component: VerifyEmail,
    meta: { requiresGuest: true },
  },
  {
    path: "/activate-otp",
    name: "OtpActivation",
    component: OtpActivation,
    meta: { requiresAuth: true },
  },
<<<<<<< HEAD
  // … d'autres routes éventuelles
];
=======
  {
    path: '/chat',
    name: 'ChatList',
    component: ChatListView,
    meta: { requiresAuth: true },
  },
  {
    path: '/chat/:id',
    name: 'Chat',
    component: ChatView,
    props: true,
    meta: { requiresAuth: true },
  },


  // Route principale du journal pour le staff
  {
    path: '/journal',
    name: 'JournalHome',
    component: JournalHome,
    meta: { requiresAuth: true, requiredRole: 'STAFF' },
  },
  // Écriture des missions annuelles (accessible au staff seulement)
  {
    path: '/journal/:childId/:yearId/missions',
    name: 'JournalMissions',
    component: JournalMissions,
    props: true,
    meta: { requiresAuth: true, requiredRole: 'STAFF' },
  },
  // Détail/édition d’un mois pour un enfant et une année (accessible au staff et au parent)
  {
    path: '/journal/:childId/:yearId/:month',
    name: 'JournalMonth',
    component: JournalMonth,
    props: true,
    meta: { requiresAuth: true },
  },

  // Vue principale du journal pour le parent
  {
    path: '/journal-parent',
    name: 'JournalHomeParent',
    component: JournalHomeParent,
    meta: { requiresAuth: true, requiredRole: 'PARENT' },
  },
]
>>>>>>> c9fa35ad

const router = createRouter({
  history: createWebHistory(),
  routes,
});

router.beforeEach((to, from, next) => {
  const auth = useAuthStore();
  const { requiresAuth, requiresGuest, requiredRole, requiresInvite } =
    to.meta as {
      requiresAuth?: boolean;
      requiresGuest?: boolean;
      requiredRole?: string;
      requiresInvite?: boolean;
    };

  // Vérification du token expiré ou invalide
  if (auth.token) {
    try {
      const payload = JSON.parse(atob(auth.token.split(".")[1]));
      if (payload.exp && Date.now() / 1000 > payload.exp) {
        auth.logout && auth.logout();
        return next({ name: "Login" });
      }
    } catch (e) {
      auth.logout && auth.logout();
      return next({ name: "Login" });
    }
  }

  // 1) Si la page requiert un token d'invitation (ex. /register)
  if (requiresInvite) {
<<<<<<< HEAD
    const token = (to.query.token as string) || "";
    if (!token) {
      return next({ name: "Login" });
    }
    return next();
=======
    const token = (to.query.token as string) || ''
    if (!token) {
      return next({ name: "Login" });
    }
    return next()
>>>>>>> c9fa35ad
  }

  // 2) Routes pour « guests »
  if (requiresGuest && auth.isAuthenticated) {
    return next({ name: "Home" });
  }

<<<<<<< HEAD
  // 3) Routes nécessitant d'être authentifié (home, activate-otp, etc.)
=======
  // 3) Routes nécessitant d’être authentifié
>>>>>>> c9fa35ad
  if (requiresAuth && !auth.isAuthenticated) {
    return next({ name: "Login" });
  }

  // 4) Si un rôle précis est requis
  if (requiredRole && auth.user?.role !== requiredRole) {
    return next({ name: "Home" });
  }

<<<<<<< HEAD
  next();
});
=======
  next()
})
>>>>>>> c9fa35ad

export default router;<|MERGE_RESOLUTION|>--- conflicted
+++ resolved
@@ -102,10 +102,6 @@
     component: OtpActivation,
     meta: { requiresAuth: true },
   },
-<<<<<<< HEAD
-  // … d'autres routes éventuelles
-];
-=======
   {
     path: '/chat',
     name: 'ChatList',
@@ -153,7 +149,6 @@
     meta: { requiresAuth: true, requiredRole: 'PARENT' },
   },
 ]
->>>>>>> c9fa35ad
 
 const router = createRouter({
   history: createWebHistory(),
@@ -186,19 +181,11 @@
 
   // 1) Si la page requiert un token d'invitation (ex. /register)
   if (requiresInvite) {
-<<<<<<< HEAD
-    const token = (to.query.token as string) || "";
-    if (!token) {
-      return next({ name: "Login" });
-    }
-    return next();
-=======
     const token = (to.query.token as string) || ''
     if (!token) {
       return next({ name: "Login" });
     }
     return next()
->>>>>>> c9fa35ad
   }
 
   // 2) Routes pour « guests »
@@ -206,11 +193,7 @@
     return next({ name: "Home" });
   }
 
-<<<<<<< HEAD
-  // 3) Routes nécessitant d'être authentifié (home, activate-otp, etc.)
-=======
   // 3) Routes nécessitant d’être authentifié
->>>>>>> c9fa35ad
   if (requiresAuth && !auth.isAuthenticated) {
     return next({ name: "Login" });
   }
@@ -220,12 +203,7 @@
     return next({ name: "Home" });
   }
 
-<<<<<<< HEAD
-  next();
-});
-=======
   next()
 })
->>>>>>> c9fa35ad
 
 export default router;