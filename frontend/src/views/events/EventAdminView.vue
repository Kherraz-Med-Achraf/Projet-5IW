<template>
  <div class="event-admin">
    <div class="event-header">
      <h3>Gestion des événements du samedi</h3>
      <button class="btn-primary" @click="openCreateModal">
        <svg
          width="20"
          height="20"
          viewBox="0 0 24 24"
          fill="none"
          stroke="currentColor"
          stroke-width="2"
        >
          <line x1="12" y1="5" x2="12" y2="19" />
          <line x1="5" y1="12" x2="19" y2="12" />
        </svg>
        Ajouter un événement
      </button>
    </div>

    <!-- Tableau avec GridJS -->
    <div class="events-table-card">
      <div class="grid-container">
        <div ref="gridWrapper"></div>
      </div>
    </div>

    <!-- Modal Création/Édition -->
    <div v-if="showEventModal" class="modal">
      <div class="modal-content">
        <div class="modal-header">
          <h4>
            {{
              editingId ? "Modifier l'événement" : "Créer un nouvel événement"
            }}
          </h4>
          <button class="close-btn" @click="closeEventModal">×</button>
        </div>

        <form class="event-form" @submit.prevent="onSubmit">
          <div class="form-row">
            <div class="form-group">
              <label>Titre *</label>
              <input
                v-model="form.title"
                type="text"
                placeholder="Titre de l'événement"
                required
              />
            </div>
            <div class="form-group">
              <label>Date (samedi uniquement) *</label>
              <input
                v-model="form.date"
                type="date"
                required
                :min="getNextSaturday()"
                @input="validateSaturday"
              />
              <small v-if="dateError" class="error-text">{{ dateError }}</small>
            </div>
          </div>

          <div class="form-group">
            <label>Description</label>
            <textarea
              v-model="form.description"
              placeholder="Description de l'événement (optionnel)"
              rows="3"
            ></textarea>
          </div>

          <div class="form-row">
            <div class="form-group">
              <label>Heure de début *</label>
              <input v-model="form.startTime" type="time" required />
            </div>
            <div class="form-group">
              <label>Heure de fin *</label>
              <input v-model="form.endTime" type="time" required />
            </div>
          </div>

          <div class="form-row">
            <div class="form-group">
              <label>Prix (€)</label>
              <input
                v-model.number="form.price"
                type="number"
                min="0"
                step="0.01"
                placeholder="0 = gratuit"
              />
            </div>
            <div class="form-group">
              <label>Capacité maximum</label>
              <input
                v-model.number="form.capacity"
                type="number"
                min="1"
                placeholder="Illimitée si vide"
              />
            </div>
          </div>

          <div class="form-group">
            <label>Image de l'événement</label>
            <input
              type="file"
              accept="image/*"
              @change="onFile"
              class="file-input"
            />
          </div>

          <div class="modal-actions">
            <button
              type="button"
              class="btn-secondary"
              @click="closeEventModal"
            >
              Annuler
            </button>
            <button
              type="submit"
              class="btn-primary"
              :disabled="eventStore.loading"
            >
              {{
                eventStore.loading
                  ? "Traitement..."
                  : editingId
                  ? "Mettre à jour"
                  : "Créer l'événement"
              }}
            </button>
          </div>
        </form>

        <div v-if="eventStore.error" class="error-message">
          {{ eventStore.error }}
        </div>
      </div>
<<<<<<< HEAD
    </div>
=======
    </form>

    <p v-if="eventStore.error" class="error">{{ eventStore.error }}</p>

    <!-- ─── Liste des événements ─────────────────────────────────────── -->
    <table v-if="eventStore.events.length" class="table">
      <thead>
        <tr>
          <th>Titre</th><th>Date</th><th>Horaire</th><th>Prix</th><th>Capacité</th><th>Actions</th>
        </tr>
      </thead>
      <tbody>
        <tr v-for="ev in eventStore.events" :key="ev.id">
          <td>{{ ev.title }}</td>
          <td>{{ formatDate(ev.date) }}</td>
          <td>{{ ev.startTime.slice(11,16) }} – {{ ev.endTime.slice(11,16) }}</td>
          <td>{{ ev.priceCt === 0 ? 'Gratuit' : (ev.priceCt/100).toFixed(2)+' €' }}</td>
          <td>{{ ev.capacity ?? '—' }}</td>
          <td>
            <button @click="edit(ev)" :disabled="ev.isLocked" :title="ev.isLocked ? 'Événement verrouillé (inscriptions reçues)' : ''">
              {{ ev.isLocked ? '🔒 Verrouillé' : 'Éditer' }}
            </button>
            <button @click="remove(ev.id)">Supprimer</button>
            <router-link :to="`/events/${ev.id}/registrations`">Inscriptions</router-link>
          </td>
        </tr>
      </tbody>
    </table>
>>>>>>> c95f9fd9
  </div>
</template>

<script setup lang="ts">
import { reactive, ref, onMounted } from "vue";
import { Grid, html } from "gridjs";
import { useEventStore } from "@/stores/eventStore";
import { useToast } from "vue-toastification";
import { useRouter } from "vue-router";

const eventStore = useEventStore();
const toast = useToast();
const router = useRouter();
const grid = ref<Grid | null>(null);
const gridWrapper = ref<HTMLElement | null>(null);

interface Form {
  title: string;
  description: string;
  date: string;
  startTime: string;
  endTime: string;
  price: number;
  capacity?: number;
}

const form = reactive<Form>({
  title: "",
  description: "",
  date: "",
  startTime: "10:00",
  endTime: "12:00",
  price: 0,
});

const file = ref<File | null>(null);
const editingId = ref<string>("");
const dateError = ref<string>("");
const showEventModal = ref(false);

// Fonctions utilitaires pour les dates
function getNextSaturday(): string {
  const today = new Date();
  const dayOfWeek = today.getDay();
  const daysUntilSaturday = (6 - dayOfWeek) % 7;
  const nextSaturday = new Date(today);
  nextSaturday.setDate(
    today.getDate() + (daysUntilSaturday === 0 ? 7 : daysUntilSaturday)
  );
  return nextSaturday.toISOString().split("T")[0];
}

function isSaturday(dateString: string): boolean {
  const date = new Date(dateString + "T00:00:00");
  return date.getDay() === 6;
}

function validateSaturday(): void {
  dateError.value = "";
  if (form.date && !isSaturday(form.date)) {
    dateError.value = "Veuillez sélectionner un samedi";
    // Automatiquement corriger vers le samedi le plus proche
    const selectedDate = new Date(form.date + "T00:00:00");
    const dayOfWeek = selectedDate.getDay();
    const daysToAdd = (6 - dayOfWeek) % 7;
    const nextSaturday = new Date(selectedDate);
    nextSaturday.setDate(
      selectedDate.getDate() + (daysToAdd === 0 ? 7 : daysToAdd)
    );
    form.date = nextSaturday.toISOString().split("T")[0];
  }
}

function reset(): void {
  Object.assign(form, {
    title: "",
    description: "",
    date: "",
    startTime: "10:00",
    endTime: "12:00",
    price: 0,
    capacity: undefined,
  });
  file.value = null;
  dateError.value = "";
}

function openCreateModal(): void {
  reset();
  editingId.value = "";
  showEventModal.value = true;
}

function closeEventModal(): void {
  showEventModal.value = false;
  reset();
}

function onFile(e: Event): void {
  const target = e.target as HTMLInputElement;
  file.value = target.files?.[0] ?? null;
}

async function onSubmit(): Promise<void> {
  if (!form.date) {
    toast.error("Date requise");
    return;
  }

  if (!isSaturday(form.date)) {
    toast.error("La date doit être un samedi");
    return;
  }

  const fd = new FormData();
  Object.entries(form).forEach(([k, v]) => {
    if (v !== undefined && v !== "") {
      fd.append(k, String(v));
    }
  });

  if (file.value) {
    fd.append("image", file.value);
  }

  try {
    if (editingId.value) {
      await eventStore.updateEvent(editingId.value, fd);
      toast.success("Événement mis à jour avec succès");
    } else {
      await eventStore.createEvent(fd);
      toast.success("Événement créé avec succès");
    }
    editingId.value = "";
    closeEventModal();
    await fetchEvents();
  } catch (error) {
    toast.error(eventStore.error || "Erreur lors de l'opération");
  }
}

function edit(ev: any): void {
  editingId.value = ev.id;
  Object.assign(form, {
    title: ev.title,
    description: ev.description || "",
    date: ev.date.substring(0, 10),
    startTime: ev.startTime.substring(11, 16),
    endTime: ev.endTime.substring(11, 16),
    price: ev.priceCt / 100,
    capacity: ev.capacity,
  });
  showEventModal.value = true;
}

async function remove(id: string): Promise<void> {
  if (confirm("Êtes-vous sûr de vouloir supprimer cet événement ?")) {
    try {
      await eventStore.deleteEvent(id);
      toast.success("Événement supprimé avec succès");
      await fetchEvents();
    } catch (error) {
      toast.error("Erreur lors de la suppression");
    }
  }
}

function formatDate(dateString: string): string {
  return new Date(dateString).toLocaleDateString("fr-FR", {
    weekday: "long",
    year: "numeric",
    month: "long",
    day: "numeric",
  });
}

function formatTime(timeString: string): string {
  return timeString.slice(11, 16);
}

function formatPrice(priceCt: number): string {
  return priceCt === 0 ? "Gratuit" : `${(priceCt / 100).toFixed(2)} €`;
}

async function fetchEvents(): Promise<void> {
  try {
    await eventStore.fetchEvents();
    setTimeout(() => {
      updateGrid();
    }, 100);
  } catch (error) {
    toast.error("Erreur lors du chargement des événements");
  }
}

function updateGrid(): void {
  if (grid.value && eventStore.events.length > 0) {
    const sortedEvents = [...eventStore.events].sort(
      (a, b) => new Date(a.date).getTime() - new Date(b.date).getTime()
    );

    const gridData = sortedEvents.map((event) => [
      event.title,
      formatDate(event.date),
      `${formatTime(event.startTime)} - ${formatTime(event.endTime)}`,
      formatPrice(event.priceCt),
      event.capacity || "Illimitée",
      event.isLocked ? "Verrouillé" : "Modifiable",
      event.id,
    ]);

    grid.value.updateConfig({
      data: gridData,
    });
    grid.value.forceRender();
  }
}

function initGrid(): void {
  grid.value = new Grid({
    columns: [
      { id: "title", name: "Titre", width: "200px" },
      { id: "date", name: "Date", width: "180px" },
      { id: "time", name: "Horaires", width: "150px" },
      { id: "price", name: "Prix", width: "100px" },
      { id: "capacity", name: "Capacité", width: "100px" },
      { id: "status", name: "Statut", width: "120px" },
      {
        name: "Actions",
        width: "250px",
        formatter: (cell, row) => {
          const isLocked = row.cells[5].data === "Verrouillé";
          return html(`
            <div class="action-buttons">
              <button class="btn-icon edit-btn" data-id="${
                row.cells[6].data
              }" ${isLocked ? "disabled" : ""}>
                <svg width="16" height="16" viewBox="0 0 24 24" fill="none" stroke="currentColor" stroke-width="2">
                  <path d="M11 4H4a2 2 0 0 0-2 2v14a2 2 0 0 0 2 2h14a2 2 0 0 0 2-2v-7"/>
                  <path d="m18.5 2.5a2.121 2.121 0 0 1 3 3L12 15l-4 1 1-4 9.5-9.5z"/>
                </svg>
              </button>
              <button class="btn-icon delete-btn" data-id="${
                row.cells[6].data
              }">
                <svg width="16" height="16" viewBox="0 0 24 24" fill="none" stroke="currentColor" stroke-width="2">
                  <polyline points="3,6 5,6 21,6"/>
                  <path d="m19,6v14a2,2 0 0,1-2,2H7a2,2 0 0,1-2-2V6m3,0V4a2,2 0 0,1,2-2h4a2,2 0 0,1,2,2v2"/>
                </svg>
              </button>
              <button class="btn-icon view-btn" data-id="${row.cells[6].data}">
                <svg width="16" height="16" viewBox="0 0 24 24" fill="none" stroke="currentColor" stroke-width="2">
                  <path d="M17 21v-2a4 4 0 0 0-4-4H5a4 4 0 0 0-4 4v2"/>
                  <circle cx="9" cy="7" r="4"/>
                  <path d="m22 21-3-3m-3 0a3 3 0 1 0 0-6 3 3 0 0 0 0 6z"/>
                </svg>
              </button>
            </div>
          `);
        },
      },
    ],
    data: [],
    search: true,
    sort: true,
    pagination: {
      limit: 10,
    },
    language: {
      search: {
        placeholder: "Rechercher un événement...",
      },
      pagination: {
        previous: "Précédent",
        next: "Suivant",
        showing: "Affichage de",
        results: () => "résultats",
      },
    },
    className: {
      table: "custom-table",
    },
    style: {
      table: {
        "font-family": "Roboto, sans-serif",
        "border-collapse": "separate",
        "border-spacing": "0",
        "background-color": "#ffffff",
        "border-radius": "12px",
        "box-shadow":
          "0 4px 6px -1px rgba(0, 0, 0, 0.1), 0 2px 4px -1px rgba(0, 0, 0, 0.06)",
        overflow: "hidden",
        width: "100%",
        "table-layout": "auto",
      },
      th: {
        background: "#f8fafc",
        color: "#374151",
        "font-weight": "500",
        "font-size": "0.875rem",
        padding: "1rem 1.25rem",
        border: "none",
        position: "relative",
        "white-space": "nowrap",
      },
      td: {
        padding: "1rem 1.25rem",
        "border-bottom": "1px solid #f1f5f9",
        color: "#475569",
        "font-size": "0.875rem",
        transition: "all 0.2s ease",
        "background-color": "#ffffff",
        "white-space": "nowrap",
        overflow: "hidden",
        "text-overflow": "ellipsis",
        "max-width": "200px",
      },
    },
  });

  grid.value.render(gridWrapper.value!);

  gridWrapper.value!.addEventListener("click", (e) => {
    const target = (e.target as Element).closest("button") as HTMLButtonElement;
    if (!target) return;

    const id = target.dataset.id;
    const event = eventStore.events.find((ev) => ev.id === id);

    if (target.classList.contains("edit-btn") && !target.disabled) {
      edit(event);
    } else if (target.classList.contains("delete-btn")) {
      remove(id!);
    } else if (target.classList.contains("view-btn")) {
      router.push(`/events/${id}/registrations`);
    }
  });
}

onMounted(async () => {
  initGrid();
  await fetchEvents();
});
</script>

<style scoped lang="scss">
@use "sass:color";

// Variables
$primary-color: #667eea;
$secondary-color: #f8fafc;
$danger-color: #dc2626;
$border-color: #e2e8f0;
$text-primary: #111827;
$text-secondary: #6b7280;
$shadow-sm: 0 1px 2px 0 rgba(0, 0, 0, 0.05);
$shadow-md: 0 4px 6px -1px rgba(0, 0, 0, 0.1),
  0 2px 4px -1px rgba(0, 0, 0, 0.06);

.event-admin {
  max-width: 1200px;
  margin: 0 auto;
  padding: 2rem;

  .event-header {
    display: flex;
    justify-content: space-between;
    align-items: center;
    margin-bottom: 2rem;

    h3 {
      margin: 0;
      color: $text-primary;
      font-size: 1.75rem;
      font-weight: 600;
    }

    .btn-primary {
      display: flex;
      align-items: center;
      gap: 0.5rem;
      padding: 0.75rem 1rem;
      background: linear-gradient(135deg, $primary-color 0%, #764ba2 100%);
      color: white;
      border: none;
      border-radius: 8px;
      cursor: pointer;
      font-weight: 500;
      transition: all 0.2s ease;
      box-shadow: 0 2px 4px rgba(102, 126, 234, 0.2);

      &:hover {
        transform: translateY(-2px);
        box-shadow: 0 4px 8px rgba(102, 126, 234, 0.3);
      }
    }
  }

  .events-table-card {
    background: white;
    border-radius: 12px;
    box-shadow: $shadow-md;
    margin-bottom: 2rem;
    overflow: hidden;
  }

  .grid-container {
    padding: 1.5rem;
  }
}

.modal {
  position: fixed;
  top: 0;
  left: 0;
  width: 100%;
  height: 100%;
  background-color: rgba(0, 0, 0, 0.5);
  display: flex;
  justify-content: center;
  align-items: center;
  z-index: 1000;

  .modal-content {
    background: white;
    border-radius: 12px;
    width: 90%;
    max-width: 800px;
    max-height: 90vh;
    overflow-y: auto;
    box-shadow: 0 20px 30px rgba(0, 0, 0, 0.3);

    .modal-header {
      padding: 1.5rem;
      border-bottom: 1px solid $border-color;
      display: flex;
      justify-content: space-between;
      align-items: center;
      background: $secondary-color;

      h4 {
        margin: 0;
        color: $text-primary;
        font-size: 1.25rem;
        font-weight: 600;
      }

      .close-btn {
        background: none;
        border: none;
        font-size: 1.5rem;
        cursor: pointer;
        color: $text-secondary;
        padding: 0.25rem;
        border-radius: 4px;
        transition: all 0.2s ease;

        &:hover {
          color: $text-primary;
          background-color: #e5e7eb;
        }
      }
    }

    .event-form {
      padding: 1.5rem;

      .form-row {
        display: grid;
        grid-template-columns: 1fr 1fr;
        gap: 1rem;
        margin-bottom: 1rem;

        @media (max-width: 768px) {
          grid-template-columns: 1fr;
        }
      }

      .form-group {
        margin-bottom: 1rem;

        label {
          display: block;
          font-weight: 500;
          color: $text-primary;
          margin-bottom: 0.5rem;
          font-size: 0.875rem;
        }

        input,
        textarea,
        select {
          width: 100%;
          padding: 0.75rem;
          border: 2px solid $border-color;
          border-radius: 8px;
          font-size: 0.875rem;
          transition: all 0.2s ease;
          background-color: white;

          &:focus {
            outline: none;
            border-color: $primary-color;
            box-shadow: 0 0 0 3px rgba(102, 126, 234, 0.1);
          }

          &::placeholder {
            color: $text-secondary;
          }
        }

        textarea {
          resize: vertical;
          min-height: 80px;
        }

        .file-input {
          border: 2px dashed $border-color;
          background-color: #fafafa;
          cursor: pointer;

          &:hover {
            border-color: $primary-color;
            background-color: rgba(102, 126, 234, 0.05);
          }
        }

        .error-text {
          color: $danger-color;
          font-size: 0.75rem;
          margin-top: 0.25rem;
          display: block;
        }
      }
    }

    .modal-actions {
      padding: 1.5rem;
      border-top: 1px solid $border-color;
      display: flex;
      justify-content: flex-end;
      gap: 1rem;
      background: $secondary-color;

      .btn-primary,
      .btn-secondary {
        padding: 0.75rem 1.5rem;
        border: none;
        border-radius: 8px;
        font-weight: 500;
        cursor: pointer;
        transition: all 0.2s ease;
        font-size: 0.875rem;

        &:disabled {
          opacity: 0.5;
          cursor: not-allowed;
        }
      }

      .btn-secondary {
        background-color: white;
        color: $text-secondary;
        border: 1px solid $border-color;

        &:hover:not(:disabled) {
          background-color: #f3f4f6;
          transform: translateY(-1px);
        }
      }

      .btn-primary {
        background: linear-gradient(135deg, $primary-color 0%, #764ba2 100%);
        color: white;
        box-shadow: 0 2px 4px rgba(102, 126, 234, 0.2);

        &:hover:not(:disabled) {
          transform: translateY(-2px);
          box-shadow: 0 4px 8px rgba(102, 126, 234, 0.3);
        }
      }
    }

    .error-message {
      margin: 0 1.5rem 1.5rem;
      padding: 0.75rem 1rem;
      background-color: #fef2f2;
      border: 1px solid #fecaca;
      border-radius: 6px;
      color: $danger-color;
      font-size: 0.875rem;
    }
  }
}

:deep(.gridjs-wrapper) {
  .action-buttons {
    display: flex;
    gap: 0.5rem;
    justify-content: center;

    .btn-icon {
      padding: 0.5rem;
      border: none;
      border-radius: 4px;
      cursor: pointer;
      transition: all 0.2s ease;
      display: flex;
      align-items: center;
      justify-content: center;
      text-decoration: none;

      &:disabled {
        opacity: 0.5;
        cursor: not-allowed;
      }

      &.edit-btn {
        background-color: #6b7280;
        color: white;

        &:hover:not(:disabled) {
          background-color: #4b5563;
          transform: translateY(-1px);
        }
      }

      &.delete-btn {
        background-color: $danger-color;
        color: white;

        &:hover {
          background-color: #b91c1c;
          transform: translateY(-1px);
        }
      }

      &.view-btn {
        background-color: $primary-color;
        color: white;

        &:hover {
          background-color: color.adjust($primary-color, $lightness: -10%);
          transform: translateY(-1px);
        }
      }

      svg {
        flex-shrink: 0;
      }
    }
  }
}

// Responsive design
@media (max-width: 768px) {
  .event-admin {
    padding: 1rem;

    .event-form {
      .form-actions {
        flex-direction: column;

        .btn-primary,
        .btn-secondary {
          width: 100%;
        }
      }
    }
  }
}
</style><|MERGE_RESOLUTION|>--- conflicted
+++ resolved
@@ -136,15 +136,6 @@
             </button>
           </div>
         </form>
-
-        <div v-if="eventStore.error" class="error-message">
-          {{ eventStore.error }}
-        </div>
-      </div>
-<<<<<<< HEAD
-    </div>
-=======
-    </form>
 
     <p v-if="eventStore.error" class="error">{{ eventStore.error }}</p>
 
@@ -172,7 +163,6 @@
         </tr>
       </tbody>
     </table>
->>>>>>> c95f9fd9
   </div>
 </template>
 
