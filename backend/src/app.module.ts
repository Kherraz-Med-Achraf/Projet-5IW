--- conflicted
+++ resolved
@@ -1,11 +1,6 @@
 import { Module } from '@nestjs/common';
-<<<<<<< HEAD
-import { APP_FILTER } from '@nestjs/core';
-import { SentryModule, SentryGlobalFilter } from '@sentry/nestjs/setup';
-=======
 import { APP_FILTER } from "@nestjs/core";
 //import { SentryModule, SentryGlobalFilter } from "@sentry/nestjs/setup";
->>>>>>> 7dc3e529
 import { ConfigModule } from '@nestjs/config';
 import { TypeOrmModule } from '@nestjs/typeorm';
 import { AppController } from './app.controller';
@@ -22,11 +17,7 @@
 
 @Module({
   imports: [
-<<<<<<< HEAD
     SentryModule.forRoot(),
-=======
-    //SentryModule.forRoot(), 
->>>>>>> 7dc3e529
     ConfigModule.forRoot({
       isGlobal: true,
     }),
@@ -44,18 +35,6 @@
       retryAttempts: 30,
       retryDelay: 5000,
     }),
-<<<<<<< HEAD
-    HealthModule,
-  ],
-  controllers: [AppController],
-  providers: [
-    AppService,
-    {
-      provide: APP_FILTER,
-      useClass: SentryGlobalFilter,
-    },
-  ],
-=======
     AuthModule,
     ChildModule,  
     ParentModule,
@@ -63,10 +42,10 @@
     DirectorModule,
     StaffModule,
     ServiceManagerModule
+    HealthModule,
   ],
   controllers: [AppController],
   providers: [AppService],
->>>>>>> 7dc3e529
 })
 export class AppModule {}
 //{
