--- conflicted
+++ resolved
@@ -18,10 +18,7 @@
 
 @Injectable()
 export class EventService {
-  constructor(
-    private readonly prisma: PrismaService,
-    private readonly mail: MailService,
-  ) {}
+  constructor(private readonly prisma: PrismaService, private readonly mail: MailService) {}
 
   /** Helper pour compter les places réellement occupées */
   private getValidatedRegistrationsQuery(eventId: string) {
@@ -45,23 +42,6 @@
       orderBy: { date: 'asc' },
     });
 
-<<<<<<< HEAD
-    // calc capacity left
-    const withCap = await Promise.all(
-      events.map(async (ev) => {
-        if (ev.capacity) {
-          const count = await this.prisma.eventRegistrationChild.count({
-            where: { registration: { eventId: ev.id } },
-          });
-          return {
-            ...ev,
-            capacityLeft: Math.max(ev.capacity - count, 0),
-          } as any;
-        }
-        return { ...ev, capacityLeft: null } as any;
-      }),
-    );
-=======
     // calc capacity left - compte seulement les inscriptions payées/validées
     const withCap = await Promise.all(events.map(async ev => {
       if (ev.capacity) {
@@ -72,7 +52,6 @@
       }
       return { ...ev, capacityLeft: null } as any;
     }));
->>>>>>> c95f9fd9
     return withCap;
   }
 
@@ -354,26 +333,11 @@
         })),
       });
 
-<<<<<<< HEAD
-      // Verrouille l'événement uniquement si plein après inscription
-      if (evNow.capacity) {
-        const finalCount = await tx.eventRegistrationChild.count({
-          where: { registration: { eventId } },
-        });
-        if (finalCount >= evNow.capacity) {
-          await tx.event.update({
-            where: { id: eventId },
-            data: { isLocked: true },
-          });
-        }
-      }
-=======
       // Verrouille l'événement dès la première inscription (plus modifiable par admin)
       await tx.event.update({ where: { id: eventId }, data: { isLocked: true } });
       
       // Note: L'ancien code ne verrouillait que si la capacité était atteinte
       // Maintenant on verrouille systématiquement dès qu'il y a une inscription
->>>>>>> c95f9fd9
 
       return reg;
     });
@@ -457,10 +421,7 @@
         'Seules les inscriptions par chèque peuvent être modifiées manuellement',
       );
     }
-    return this.prisma.eventRegistration.update({
-      where: { id: registrationId },
-      data: { paymentStatus: status },
-    });
+    return this.prisma.eventRegistration.update({ where: { id: registrationId }, data: { paymentStatus: status } });
   }
 
   /** Désinscription d'un parent par l'admin (si chèque non reçu) */
@@ -555,17 +516,9 @@
     }
 
     try {
-<<<<<<< HEAD
-      // suppression des enfants puis de la registration
-      await this.prisma.$transaction(async (tx) => {
-        await tx.eventRegistrationChild.deleteMany({
-          where: { registrationId },
-        });
-=======
       // suppression des enfants puis de la registration + déverrouillage si besoin
       await this.prisma.$transaction(async tx => {
         await tx.eventRegistrationChild.deleteMany({ where: { registrationId } });
->>>>>>> c95f9fd9
         await tx.eventRegistration.delete({ where: { id: registrationId } });
         
                   // Vérifie s'il reste des inscriptions validées pour cet événement
