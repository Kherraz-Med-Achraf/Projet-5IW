import { defineStore } from "pinia";
import { useNotificationStore } from "@/stores/notificationStore";
import { API_BASE_URL } from "@/utils/api";

console.log("API_BASE_URL", API_BASE_URL);

interface User {
<<<<<<< HEAD
  id: string
  email: string
  role: string
  otpEnabled?: boolean
  otpSecret?: string | null
=======
  id: string;
  email: string;
  role: string;
>>>>>>> 1f9b9da9
  // ... autres champs si nécessaire
}

export const useAuthStore = defineStore("auth", {
  state: () => ({
    // Initialisation : lecture depuis localStorage
    user: JSON.parse(localStorage.getItem("user") || "null") as User | null,
    token: (localStorage.getItem("token") as string) || null,
    tempToken: null as string | null,
    loading: false,
    error: null as string | null,
  }),

  getters: {
    isAuthenticated: (state) => !!state.token,
  },

  actions: {
    // Persistance centralisée
    setAuth(token: string, user: User) {
      this.token = token;
      this.user = user;
      localStorage.setItem("token", token);
      localStorage.setItem("user", JSON.stringify(user));
    },
    clearAuth() {
      this.token = null;
      this.user = null;
      localStorage.removeItem("token");
      localStorage.removeItem("user");
    },

    /* ─────────────────────────── PARENT REGISTER ─────────────────────────── */
    async registerParent(payload: any) {
      this.loading = true;
      const notification = useNotificationStore();
      try {
        const res = await fetch(`${API_BASE_URL}/auth/register`, {
          method: "POST",
          headers: { "Content-Type": "application/json" },
          body: JSON.stringify(payload),
          credentials: "include",
        });
        console.log("API_BASE_URL", API_BASE_URL);
        const data = await res.json();
        if (!res.ok)
          throw new Error(
            data.message || "Erreur lors de l'inscription parent"
          );

        this.setAuth(data.access_token, data.user);
        notification.showNotification("Inscription réussie", "success");
        return data;
      } catch (err: any) {
        this.error = err.message || "Erreur lors de l'inscription parent";
        notification.showNotification(this.error, "error");
        throw err;
      } finally {
        this.loading = false;
      }
    },

    /* ─────────────────────────── OTP FLOW ─────────────────────────── */
    async initiateLogin(credentials: { email: string; password: string }) {
      this.loading = true;
      const notification = useNotificationStore();
      try {
        const response = await fetch(`${API_BASE_URL}/auth/initiate-login`, {
          method: "POST",
          headers: { "Content-Type": "application/json" },
          body: JSON.stringify(credentials),
          credentials: "include",
        });
        const data = await response.json();
        if (!response.ok)
          throw new Error(data.message || "Erreur lors de la connexion");

        if (data.access_token) {
          this.setAuth(data.access_token, data.user);
        } else if (data.tempToken) {
          this.tempToken = data.tempToken;
          notification.showNotification(
            "Identifiants validés. Veuillez saisir votre code OTP.",
            "info"
          );
        }
        return data;
      } catch (error: any) {
        this.error = error.message || "Erreur lors de la connexion";
        notification.showNotification(this.error, "error");
        return {};
      } finally {
        this.loading = false;
      }
    },

    async verifyOtp(payload: { tempToken: string; otpCode: string }) {
      this.loading = true;
      const notification = useNotificationStore();
      try {
        const response = await fetch(`${API_BASE_URL}/auth/verify-otp`, {
          method: "POST",
          headers: { "Content-Type": "application/json" },
          body: JSON.stringify(payload),
          credentials: "include",
        });
        const data = await response.json();
        if (!response.ok)
          throw new Error(data.message || "Erreur lors de la vérification OTP");

        this.setAuth(data.access_token, data.user);
        notification.showNotification("Connexion réussie", "success");
        return data;
      } catch (error: any) {
        this.error = error.message || "Erreur lors de la vérification OTP";
        notification.showNotification(this.error, "error");
        return {};
      } finally {
        this.loading = false;
      }
    },

    /* ─────────────────────────── LOGIN (avec ou sans OTP) ─────────────────────────── */
    async login(credentials: {
      email: string;
      password: string;
      otpCode?: string;
    }) {
      this.loading = true;
      const notification = useNotificationStore();
      try {
        const response = await fetch(`${API_BASE_URL}/auth/login`, {
          method: "POST",
          headers: { "Content-Type": "application/json" },
          body: JSON.stringify(credentials),
          credentials: "include",
        });
        const data = await response.json();
        if (!response.ok)
          throw new Error(data.message || "Erreur lors de la connexion");

        this.setAuth(data.access_token, data.user);
        notification.showNotification("Connexion réussie", "success");
        return data;
      } catch (error: any) {
        this.error = error.message || "Erreur lors de la connexion";
        notification.showNotification(this.error, "error");
        return {};
      } finally {
        this.loading = false;
      }
    },

    /* ─────────────────────────── SIMPLE REGISTER (staff) ─────────────────────────── */
    async register(data: {
      email: string;
      password: string;
      username?: string;
    }) {
      this.loading = true;
      const notification = useNotificationStore();
      try {
        const response = await fetch(`${API_BASE_URL}/auth/register`, {
          method: "POST",
          headers: { "Content-Type": "application/json" },
          body: JSON.stringify(data),
          credentials: "include",
        });
        const resData = await response.json();
        if (!response.ok)
          throw new Error(resData.message || "Erreur lors de l'inscription");
        notification.showNotification("Inscription réussie", "success");
        return resData;
      } catch (error: any) {
        this.error = error.message || "Erreur lors de l'inscription";
        notification.showNotification(this.error, "error");
        throw error;
      } finally {
        this.loading = false;
      }
    },

    /* ─────────────────────────── LOGOUT ─────────────────────────── */
    async logout() {
      const notification = useNotificationStore();
      try {
        await fetch(`${API_BASE_URL}/auth/logout`, {
          method: "POST",
          credentials: "include",
        });
      } catch (error) {
        console.error("Erreur lors de la déconnexion", error);
      }
      this.clearAuth();
      notification.showNotification("Déconnexion réussie", "success");
    },

    /* ─────────────────────────── PASSWORD FLOWS ─────────────────────────── */
    async forgotPassword(email: string) {
      this.loading = true;
      try {
        const response = await fetch(`${API_BASE_URL}/auth/forgot-password`, {
          method: "POST",
          headers: { "Content-Type": "application/json" },
          body: JSON.stringify({ email }),
          credentials: "include",
        });
        let resData = {};
        try {
          resData = await response.json();
        } catch {}
        if (!response.ok) {
          const errorMessage =
            (resData as any).message ||
            response.statusText ||
            "Erreur lors de la réinitialisation";
          throw new Error(errorMessage);
        }
        return {
          message:
            "Si cet email est enregistré, un lien de réinitialisation vous a été envoyé.",
        };
      } catch (error: any) {
        this.error = error.message || "Erreur lors de la réinitialisation";
        throw error;
      } finally {
        this.loading = false;
      }
    },

    async resetPassword(prid: number, token: string, newPassword: string) {
      this.loading = true;
      try {
        const response = await fetch(`${API_BASE_URL}/auth/reset-password`, {
          method: "POST",
          headers: { "Content-Type": "application/json" },
          body: JSON.stringify({ prid, token, newPassword }),
          credentials: "include",
        });
        const resData = await response.json();
        if (!response.ok)
          throw new Error(
            resData.message || "Erreur lors de la réinitialisation"
          );
        return { message: "Votre mot de passe a été réinitialisé avec succès" };
      } catch (error: any) {
        this.error = error.message || "Erreur lors de la réinitialisation";
        throw error;
      } finally {
        this.loading = false;
      }
    },

    /* ─────────────────────────── TOKEN REFRESH ─────────────────────────── */
    async refresh() {
      const notification = useNotificationStore();
      try {
        const response = await fetch(`${API_BASE_URL}/auth/refresh`, {
          method: "POST",
          credentials: "include",
        });
        const data = await response.json();
        if (!response.ok)
          throw new Error(data.message || "Impossible de rafraîchir le token");

        this.token = data.access_token;
        localStorage.setItem("token", this.token);
        notification.showNotification("Token rafraîchi", "success");
        return true;
      } catch (error: any) {
        console.error("Erreur refresh token:", error.message);
        await this.logout();
        notification.showNotification(
          "Session expirée, veuillez vous reconnecter.",
          "error"
        );
        return false;
      }
    },

    /* ─────────────────────────── OTP ENABLE / DISABLE ─────────────────────────── */
    async enableOtp() {
      this.loading = true;
      const notification = useNotificationStore();
      try {
        const response = await fetch(`${API_BASE_URL}/auth/enable-otp`, {
          method: "POST",
          headers: {
            "Content-Type": "application/json",
            Authorization: this.token ? `Bearer ${this.token}` : "",
          },
          credentials: "include",
        });
        const data = await response.json();
        if (!response.ok)
          throw new Error(data.message || "Erreur lors de l'activation OTP");

        if (this.user) {
<<<<<<< HEAD
          this.user.otpEnabled = true
          this.user.otpSecret = data.secret
          localStorage.setItem('user', JSON.stringify(this.user))
=======
          this.user.otpSecret = data.secret;
          localStorage.setItem("user", JSON.stringify(this.user));
>>>>>>> 1f9b9da9
        }
        notification.showNotification(
          data.message || "OTP activé avec succès",
          "success"
        );
        return data;
      } catch (error: any) {
        this.error = error.message || "Erreur lors de l'activation OTP";
        notification.showNotification(this.error, "error");
        return {};
      } finally {
        this.loading = false;
      }
    },

    async disableOtp() {
      this.loading = true;
      const notification = useNotificationStore();
      try {
        const response = await fetch(`${API_BASE_URL}/auth/disable-otp`, {
          method: "POST",
          headers: { Authorization: this.token ? `Bearer ${this.token}` : "" },
          credentials: "include",
        });
        const data = await response.json();
        if (!response.ok)
          throw new Error(
            data.message || "Erreur lors de la désactivation OTP"
          );

        if (this.user) {
<<<<<<< HEAD
          this.user.otpEnabled = false
          this.user.otpSecret = null
          localStorage.setItem('user', JSON.stringify(this.user))
=======
          this.user.otpSecret = null;
          localStorage.setItem("user", JSON.stringify(this.user));
>>>>>>> 1f9b9da9
        }
        this.token = data.access_token;
        localStorage.setItem("token", data.access_token);
        notification.showNotification(
          data.message || "OTP désactivé avec succès",
          "success"
        );
        return data;
      } catch (err: any) {
        this.error = err.message || "Erreur lors de la désactivation OTP";
        notification.showNotification(this.error, "error");
        return {};
      } finally {
        this.loading = false;
      }
    },
  },
});<|MERGE_RESOLUTION|>--- conflicted
+++ resolved
@@ -5,17 +5,11 @@
 console.log("API_BASE_URL", API_BASE_URL);
 
 interface User {
-<<<<<<< HEAD
   id: string
   email: string
   role: string
   otpEnabled?: boolean
   otpSecret?: string | null
-=======
-  id: string;
-  email: string;
-  role: string;
->>>>>>> 1f9b9da9
   // ... autres champs si nécessaire
 }
 
@@ -314,14 +308,9 @@
           throw new Error(data.message || "Erreur lors de l'activation OTP");
 
         if (this.user) {
-<<<<<<< HEAD
           this.user.otpEnabled = true
           this.user.otpSecret = data.secret
           localStorage.setItem('user', JSON.stringify(this.user))
-=======
-          this.user.otpSecret = data.secret;
-          localStorage.setItem("user", JSON.stringify(this.user));
->>>>>>> 1f9b9da9
         }
         notification.showNotification(
           data.message || "OTP activé avec succès",
@@ -353,14 +342,9 @@
           );
 
         if (this.user) {
-<<<<<<< HEAD
           this.user.otpEnabled = false
           this.user.otpSecret = null
           localStorage.setItem('user', JSON.stringify(this.user))
-=======
-          this.user.otpSecret = null;
-          localStorage.setItem("user", JSON.stringify(this.user));
->>>>>>> 1f9b9da9
         }
         this.token = data.access_token;
         localStorage.setItem("token", data.access_token);
