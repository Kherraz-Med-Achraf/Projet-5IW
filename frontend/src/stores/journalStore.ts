<<<<<<< HEAD
import { defineStore } from 'pinia'
=======
// frontend/src/stores/journalStore.ts
import { defineStore } from "pinia";
import { API_BASE_URL } from "@/utils/api";
>>>>>>> 1f9b9da9

/* --------------------------------------------------------------------------- */
/*                               Type definitions                              */
/* --------------------------------------------------------------------------- */
interface Child {
  id: number;
  firstName: string;
  lastName: string;
  birthDate: string;
  parentProfileId: number;
  userId: string | null;
  createdAt: string;
  updatedAt: string;
}

interface AcademicYear {
  id: number;
  label: string;
  startDate: string;
  endDate: string;
}

interface Mission {
  id: number;
  description: string;
  childId: number;
  academicYearId: number;
}

interface Journal {
  id: number;
  childId: number;
  educatorId: string;
  academicYearId: number;
  month: number;
  isDraft: boolean;
  isSubmitted: boolean;
  submittedAt: string | null;
  contenu: string | null;
  progressionMissions: Record<string, any> | null;
  attachments: Array<{
    id: number;
    filename: string;
    filepath: string;
  }>;
}

/* --------------------------------------------------------------------------- */
/*                                    Store                                    */
/* --------------------------------------------------------------------------- */
export const useJournalStore = defineStore("journal", {
  state: () => ({
    childrenRefered: [] as Child[],
    academicYears: [] as AcademicYear[],
    missions: [] as Mission[],
    journals: [] as Journal[],
    entries: [] as Journal[], // ajout pour Home.vue

    selectedYearId: null as number | null,
    currentChildId: null as number | null,

    childName: "" as string,
    educatorName: "" as string,

    loading: false,
    error: "" as string,
  }),

  actions: {
    /* --------------------------------------------------------------------- */
    /*                               Helpers                                 */
    /* --------------------------------------------------------------------- */
    getAuthHeaders() {
      const token = localStorage.getItem("token");
      const headers: Record<string, string> = {};
      if (token) headers["Authorization"] = `Bearer ${token}`;
      return headers;
    },

    /* --------------------------------------------------------------------- */
    /*            ✨ IA – suggestion d'amélioration de mission ✨              */
    /* --------------------------------------------------------------------- */
    async proposeMissionImprovement(prompt: string): Promise<string> {
      const headers = {
        ...this.getAuthHeaders(),
        "Content-Type": "application/json",
      };

      const res = await fetch(`${API_BASE_URL}/ai/mission-improve`, {
        method: "POST",
        headers,
        body: JSON.stringify({ prompt }),
      });

      if (!res.ok) {
        const err = await res.json().catch(() => ({}));
        throw new Error(err.message || res.statusText);
      }

      const data = await res.json();
      return (data.suggestion ?? data.content ?? "").toString();
    },

    /* --------------------------------------------------------------------- */
    /*                               Children                                */
    /* --------------------------------------------------------------------- */
    async fetchReferentChildren() {
      this.loading = true;
      this.error = "";
      try {
        const headers = {
          ...this.getAuthHeaders(),
          "Content-Type": "application/json",
        };
        const res = await fetch(`${API_BASE_URL}/children/referents`, {
          headers,
        });
        if (!res.ok)
          throw new Error(
            (await res.json().catch(() => ({}))).message || res.statusText
          );
        this.childrenRefered = await res.json();
      } catch (e: any) {
        this.error = e.message;
      } finally {
        this.loading = false;
      }
    },

    /* --------------------------------------------------------------------- */
    /*                             Academic years                            */
    /* --------------------------------------------------------------------- */
    async fetchAcademicYears() {
      this.loading = true;
      this.error = "";
      try {
        const headers = {
          ...this.getAuthHeaders(),
          "Content-Type": "application/json",
        };
        const res = await fetch(`${API_BASE_URL}/academic-year`, { headers });
        if (!res.ok)
          throw new Error(
            (await res.json().catch(() => ({}))).message || res.statusText
          );
        this.academicYears = await res.json();
      } catch (e: any) {
        this.error = e.message;
      } finally {
        this.loading = false;
      }
    },

    /* --------------------------------------------------------------------- */
    /*                                 Missions                              */
    /* --------------------------------------------------------------------- */
    async fetchMissions(childId: number, yearId: number) {
      this.loading = true;
      this.error = "";
      try {
        const headers = {
          ...this.getAuthHeaders(),
          "Content-Type": "application/json",
        };
        const url = `${API_BASE_URL}/mission/child/${childId}/year/${yearId}`;
        const res = await fetch(url, { headers });
        if (!res.ok)
          throw new Error(
            (await res.json().catch(() => ({}))).message || res.statusText
          );
        this.missions = await res.json();
      } catch (e: any) {
        this.error = e.message;
      } finally {
        this.loading = false;
      }
    },

    async saveMissions(
      childId: number,
      yearId: number,
      payload: Array<{ id?: number; description: string }>
    ) {
      this.error = "";
      this.loading = true;
      try {
        const headers = {
          ...this.getAuthHeaders(),
          "Content-Type": "application/json",
        };

        /* 1) Delete existantes */
        for (const m of this.missions) {
          await fetch(`${API_BASE_URL}/mission/${m.id}`, {
            method: "DELETE",
            headers,
          });
        }

        /* 2) Create */
        const createUrl = `${API_BASE_URL}/mission/child/${childId}/year/${yearId}`;
        for (const m of payload) {
          const desc = m.description.trim();
          if (desc) {
            await fetch(createUrl, {
              method: "POST",
              headers,
              body: JSON.stringify({ description: desc }),
            });
          }
        }

        /* 3) Refresh local */
        await this.fetchMissions(childId, yearId);
      } catch (e: any) {
        this.error = e.message;
        throw e;
      } finally {
        this.loading = false;
      }
    },

    /* --------------------------------------------------------------------- */
    /*                                 Journaux                              */
    /* --------------------------------------------------------------------- */
    /**
     * Récupère les journaux d'un enfant pour une année scolaire
     */
    async fetchJournals(childId: number, yearId: number) {
      this.loading = true;
      this.error = "";
      try {
        const headers = {
          ...this.getAuthHeaders(),
          "Content-Type": "application/json",
        };
        const url = `${API_BASE_URL}/journal/child/${childId}?yearId=${yearId}`;
        const res = await fetch(url, { headers });
        if (!res.ok)
          throw new Error(
            (await res.json().catch(() => ({}))).message || res.statusText
          );
        this.journals = await res.json();
      } catch (e: any) {
        this.error = e.message;
      } finally {
        this.loading = false;
      }
    },

    /**
     * Récupère toutes les entrées de journal pour le mois donné (format 'YYYY-MM').
     */
    async fetchEntries(month: string) {
      this.loading = true;
      this.error = "";
      try {
        const headers = {
          ...this.getAuthHeaders(),
          "Content-Type": "application/json",
        };
        const url = `${API_BASE_URL}/journal?month=${encodeURIComponent(
          month
        )}`;
        const res = await fetch(url, { headers });
        if (!res.ok) {
          const err = await res.json().catch(() => ({}));
          throw new Error(err.message || res.statusText);
        }
        this.entries = await res.json();
      } catch (e: any) {
        this.error = e.message;
      } finally {
        this.loading = false;
      }
    },

    async createJournal(payload: {
      childId: number;
      academicYearId: number;
      month: number;
      contenu?: string;
      progressionMissions?: Record<string, any>;
    }) {
      this.error = "";
      try {
        const headers = {
          ...this.getAuthHeaders(),
          "Content-Type": "application/json",
        };
        const res = await fetch(`${API_BASE_URL}/journal`, {
          method: "POST",
          headers,
          body: JSON.stringify(payload),
        });
        if (!res.ok)
          throw new Error(
            (await res.json().catch(() => ({}))).message || res.statusText
          );
        return (await res.json()) as Journal;
      } catch (e: any) {
        this.error = e.message;
        throw e;
      }
    },

    async updateJournal(
      journalId: number,
      payload: { contenu: string; progressionMissions: Record<string, any> }
    ) {
      this.error = "";
      try {
        const headers = {
          ...this.getAuthHeaders(),
          "Content-Type": "application/json",
        };
        const res = await fetch(`${API_BASE_URL}/journal/${journalId}`, {
          method: "PATCH",
          headers,
          body: JSON.stringify(payload),
        });
        if (!res.ok)
          throw new Error(
            (await res.json().catch(() => ({}))).message || res.statusText
          );
        return (await res.json()) as Journal;
      } catch (e: any) {
        this.error = e.message;
        throw e;
      }
    },

    async submitJournal(journalId: number) {
      this.error = "";
      try {
        // On n'envoie pas de Content-Type pour accepter un corps vide
        const headers = this.getAuthHeaders();
        const res = await fetch(`${API_BASE_URL}/journal/${journalId}/submit`, {
          method: "POST",
          headers,
        });
        if (!res.ok) {
          const err = await res.json().catch(() => ({}));
          throw new Error(err.message || res.statusText);
        }
        return (await res.json()) as Journal;
      } catch (e: any) {
        this.error = e.message;
        throw e;
      }
    },

    async reopenJournal(journalId: number, reason: string) {
      this.error = "";
      try {
        const headers = {
          ...this.getAuthHeaders(),
          "Content-Type": "application/json",
        };
        const res = await fetch(`${API_BASE_URL}/journal/${journalId}/reopen`, {
          method: "POST",
          headers,
          body: JSON.stringify({ reason }),
        });
        if (!res.ok)
          throw new Error(
            (await res.json().catch(() => ({}))).message || res.statusText
          );
        return (await res.json()) as Journal;
      } catch (e: any) {
        this.error = e.message;
        throw e;
      }
    },

    /* --------------------------------------------------------------------- */
    /*                             Pièces jointes                            */
    /* --------------------------------------------------------------------- */
    async uploadAttachment(journalId: number, file: File) {
      this.error = "";
      try {
        const headers = this.getAuthHeaders();
        const formData = new FormData();
        formData.append("file", file);
        const res = await fetch(
          `${API_BASE_URL}/journal/${journalId}/attachment`,
          {
            method: "POST",
            headers,
            body: formData,
          }
        );
        if (!res.ok)
          throw new Error(
            (await res.json().catch(() => ({}))).message || res.statusText
          );
        return await res.json();
      } catch (e: any) {
        this.error = e.message;
        throw e;
      }
    },

    async deleteAttachment(attachmentId: number) {
      this.error = "";
      try {
        const headers = this.getAuthHeaders();
        const res = await fetch(
          `${API_BASE_URL}/journal/attachment/${attachmentId}`,
          {
            method: "DELETE",
            headers,
          }
        );
        if (!res.ok)
          throw new Error(
            (await res.json().catch(() => ({}))).message || res.statusText
          );
        return true;
      } catch (e: any) {
        this.error = e.message;
        throw e;
      }
    },
  },
});<|MERGE_RESOLUTION|>--- conflicted
+++ resolved
@@ -1,10 +1,6 @@
-<<<<<<< HEAD
-import { defineStore } from 'pinia'
-=======
 // frontend/src/stores/journalStore.ts
 import { defineStore } from "pinia";
 import { API_BASE_URL } from "@/utils/api";
->>>>>>> 1f9b9da9
 
 /* --------------------------------------------------------------------------- */
 /*                               Type definitions                              */
