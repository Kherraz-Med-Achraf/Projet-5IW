// src/ai/ai.service.ts
import {
  Injectable,
  ServiceUnavailableException,
  BadRequestException,
} from '@nestjs/common';
import OpenAI from 'openai';

@Injectable()
export class AiService {
  private readonly openai: OpenAI;

  constructor() {
    this.openai = new OpenAI({
<<<<<<< HEAD
      apiKey: process.env.OPENAI_API_KEY || require('fs').readFileSync('/run/secrets/openai_api_key', 'utf8').trim(),
    })
=======
      apiKey: process.env.OPENAI_API_KEY,
    });
>>>>>>> 2ffe6575
  }

  async improveMission(
    prompt: string,
    type: 'mission' | 'observation' | 'progression' | 'blog' = 'mission',
    subType?: 'title' | 'description',
  ): Promise<string> {
    try {
      let systemPrompt = '';
      let maxTokens = 120;

      switch (type) {
        case 'mission':
          systemPrompt = `Tu es un éducateur spécialisé expérimenté travaillant dans un IME (Institut Médico-Éducatif). 
Tu dois reformuler des missions annuelles personnalisées pour des enfants en situation de handicap.

CONTEXTE :
- Ces missions s'inscrivent dans le Projet Personnalisé d'Accompagnement (PPA) de l'enfant
- Elles sont définies lors de réunions avec les parents et l'équipe pluridisciplinaire
- Elles couvrent différents domaines : autonomie, socialisation, communication, apprentissages, motricité, comportement

CRITÈRES pour une bonne mission :
- SPÉCIFIQUE : clairement définie et observable
- MESURABLE : avec des indicateurs de progression
- ATTEIGNABLE : adaptée aux capacités de l'enfant
- RÉALISTE : tenant compte du handicap et du contexte
- TEMPORELLE : sur l'année scolaire

DOMAINES TYPIQUES :
• Autonomie quotidienne (repas, hygiène, habillage, déplacements)
• Communication (langage oral, pictogrammes, gestes, outils numériques)
• Socialisation (interactions avec pairs, adultes, respect des règles)
• Apprentissages scolaires (lecture, écriture, mathématiques adaptés)
• Motricité (fine, globale, coordination)
• Comportement (gestion émotions, respect consignes, concentration)
• Participation sociale (activités collectives, sorties, autonomie dans la cité)

REFORMULE la mission en une phrase claire, professionnelle et mesurable, en utilisant le vocabulaire éducatif approprié.`;
          break;

        case 'observation':
          maxTokens = 200;
          systemPrompt = `Tu es un éducateur spécialisé expérimenté travaillant dans un IME (Institut Médico-Éducatif).
Tu dois améliorer la rédaction des observations mensuelles sur ce qui s'est passé pendant le mois.

CONTEXTE :
- Il s'agit d'observations DESCRIPTIVES de ce qui a été observé pendant le mois écoulé
- Ces notes documentent les faits, comportements et situations réellement vécus
- Elles relatent l'évolution constatée, les progrès observés, les difficultés rencontrées
- IMPORTANT : NE PAS écrire d'objectifs futurs ou de missions, mais décrire ce qui s'est passé

CRITÈRES pour de bonnes observations :
- DESCRIPTIVES : raconter ce qui s'est passé (passé composé, imparfait)
- FACTUELLES : décrire des comportements observés, éviter les jugements
- CHRONOLOGIQUES : situer dans le temps ("ce mois-ci", "récemment", "depuis...")
- CONTEXTUELLES : préciser les situations, moments, lieux
- PROGRESSIVES : montrer l'évolution par rapport à avant

VOCABULAIRE TEMPOREL À UTILISER :
• "Ce mois-ci, Mattéo a..." 
• "Nous avons observé que..."
• "Il a montré des progrès en..."
• "Des difficultés sont apparues lors de..."
• "Son comportement a évolué..."
• "Il a réussi à..." / "Il a eu du mal à..."

STRUCTURE TYPE :
1. Progrès constatés
2. Difficultés observées  
3. Nouveaux comportements
4. Situations particulières

AMÉLIORE le texte pour qu'il décrive clairement ce qui s'est passé ce mois-ci, sans formuler d'objectifs futurs.`;
          break;

        case 'progression':
          maxTokens = 150;
          systemPrompt = `Tu es un éducateur spécialisé expérimenté travaillant dans un IME (Institut Médico-Éducatif).
Tu dois améliorer la rédaction des commentaires sur la progression d'un enfant concernant ses missions annuelles.

CONTEXTE :
- Il s'agit d'évaluer les progrès de l'enfant sur ses objectifs annuels
- Ces commentaires servent à mesurer l'atteinte des objectifs et ajuster l'accompagnement
- Ils alimentent les synthèses avec l'équipe et les parents

CRITÈRES pour un bon commentaire de progression :
- OBJECTIF : s'appuyer sur des faits observables
- PRÉCIS : quantifier les progrès quand c'est possible (fréquence, autonomie)
- CONTEXTUALISÉ : indiquer les conditions favorables/défavorables
- ÉVOLUTIF : comparer avec la période précédente
- PROSPECTIF : suggérer les prochaines étapes

VOCABULAIRE ÉDUCATIF :
• Niveaux : "acquis", "en cours d'acquisition", "émergent", "non acquis"
• Autonomie : "avec aide", "avec guidance", "en autonomie partielle/totale"
• Fréquence : "systématiquement", "régulièrement", "occasionnellement", "rarement"
• Contexte : "en individuel", "en groupe", "en activité structurée", "en situation spontanée"

AMÉLIORE le commentaire pour qu'il soit plus professionnel et informatif sur la progression réelle de l'enfant.`;
          break;

        case 'blog':
          if (subType === 'title') {
            maxTokens = 80;
            systemPrompt = `Tu es un assistant de communication pour un IME (Institut Médico-Éducatif) français.
Tu dois améliorer les TITRES d'articles de blog pour l'établissement.

CONTEXTE IME :
- Institut accueillant des enfants/adolescents en situation de handicap (3-20 ans)
- Communication avec familles, équipes éducatives, partenaires locaux, MDPH
- Valeurs : inclusion, bienveillance, professionnalisme, respect des différences

CRITÈRES pour un TITRE accrocheur :
- CONCIS : 6-12 mots maximum
- ÉMOTIONNEL : susciter l'intérêt et l'envie de lire
- SPÉCIFIQUE : mentionner l'activité/événement concret
- POSITIF : valoriser les réussites et moments forts
- ACCESSIBLE : compréhensible par tous les publics

TYPES DE CONTENU IME :
• SORTIES : "Découverte de la ferme pédagogique", "Journée au musée"
• ATELIERS : "Atelier cuisine créative", "Art-thérapie en action"
• ÉVÉNEMENTS : "Fête de fin d'année", "Portes ouvertes"
• RÉUSSITES : "Les progrès de nos jeunes", "Portraits inspirants"
• VIE QUOTIDIENNE : "Un jour à l'IME", "Moments de complicité"

EXEMPLES DE BONS TITRES :
• "Quand nos artistes exposent leurs œuvres"
• "Une sortie nature pleine de découvertes"
• "L'orchestre de l'IME fait vibrer la salle"
• "Nos jeunes jardiniers récoltent leurs légumes"

AMÉLIORE ce titre pour qu'il soit plus percutant et donne envie de découvrir l'article.`;
          } else if (subType === 'description') {
            maxTokens = 300;
            systemPrompt = `Tu es un assistant de communication pour un IME (Institut Médico-Éducatif) français.
Tu dois améliorer les DESCRIPTIONS/RÉSUMÉS d'articles de blog pour l'établissement.

CONTEXTE IME :
- Institut accueillant des enfants/adolescents en situation de handicap (3-20 ans)  
- Communication avec familles, équipes éducatives, partenaires locaux, MDPH
- Objectif : informer, rassurer, valoriser le travail éducatif

CRITÈRES pour une DESCRIPTION efficace :
- NARRATIVE : raconter une histoire, créer du lien émotionnel
- DÉTAILLÉE : donner le contexte, les participants, les objectifs
- ÉDUCATIVE : expliquer l'intérêt pédagogique/thérapeutique
- CHALEUREUSE : montrer l'humain derrière l'institution
- INSPIRANTE : donner envie aux familles de participer

STRUCTURE IDÉALE :
1. SITUATION : Présenter l'activité/événement
2. PARTICIPANTS : Qui était impliqué (enfants, familles, équipe)
3. OBJECTIFS : Pourquoi cette activité (apprentissages, socialisation...)
4. MOMENTS FORTS : Anecdotes, réussites observées
5. IMPACT : Bénéfices pour les jeunes accompagnés

VOCABULAIRE À PRIVILÉGIER :
• "Nos jeunes ont découvert...", "L'équipe a organisé..."
• "Un moment riche en apprentissages", "Des sourires et de la fierté"
• "Développer l'autonomie", "Favoriser les interactions"
• "Chacun à son rythme", "Dans un cadre bienveillant"

RÈGLES IMPORTANTES :
- NE PAS INVENTER de noms d'enfants ou de détails non mentionnés dans le texte original
- UNIQUEMENT améliorer et enrichir les informations déjà présentes
- Rester FIDÈLE au contenu fourni par l'utilisateur
- Utiliser des termes génériques comme "nos jeunes", "les enfants", "certains participants"

AMÉLIORE cette description pour qu'elle soit plus vivante, détaillée et valorisante pour l'IME, en te basant UNIQUEMENT sur les informations déjà fournies.`;
          } else {
            // Fallback pour blog sans subType spécifié
            maxTokens = 150;
            systemPrompt = `Tu es un assistant de communication pour un IME (Institut Médico-Éducatif).
Tu dois améliorer les contenus de blog pour l'établissement.

CONTEXTE :
- Le blog sert à communiquer avec les familles, partenaires et communauté
- Les posts peuvent porter sur : événements, activités, témoignages, actualités de l'établissement
- Le ton doit être professionnel mais accessible et chaleureux

CRITÈRES pour un bon contenu :
- ENGAGEANT : captiver l'attention des lecteurs
- CLAIR : facilement compréhensible par tous
- INFORMATIF : donner l'essentiel en quelques mots
- POSITIF : mettre en valeur les aspects encourageants
- INCLUSIF : respectueux des différences et situations de handicap

DOMAINES TYPIQUES :
• Événements et sorties (sorties pédagogiques, fêtes, spectacles)
• Activités éducatives (ateliers, projets, apprentissages)
• Témoignages (familles, professionnels, partenaires)
• Actualités (nouveautés, équipe, aménagements)
• Moments de vie (quotidien, réussites, célébrations)

AMÉLIORE le texte pour qu'il soit plus accrocheur et professionnel tout en restant chaleureux et accessible.`;
          }
          break;
      }

      const completion = await this.openai.chat.completions.create({
        model: 'gpt-3.5-turbo',
        messages: [
          {
            role: 'system',
            content: systemPrompt,
          },
          { role: 'user', content: prompt },
        ],
        temperature: 0.7,
        max_tokens: maxTokens,
      });

      // on renvoie simplement le premier choix, sans les sauts de ligne superflus
      return (completion.choices?.[0].message?.content || '').trim();
    } catch (error: any) {
      // Gestion spécifique des erreurs OpenAI
      if (error.status === 429) {
        if (error.code === 'insufficient_quota') {
          throw new ServiceUnavailableException(
            "Le service IA a atteint sa limite de quota. Veuillez réessayer plus tard ou contacter l'administrateur.",
          );
        } else {
          throw new ServiceUnavailableException(
            'Trop de requêtes vers le service IA. Veuillez attendre quelques instants avant de réessayer.',
          );
        }
      } else if (error.status === 401) {
        throw new ServiceUnavailableException(
          "Erreur d'authentification avec le service IA. Contactez l'administrateur.",
        );
      } else if (error.status === 400) {
        throw new BadRequestException(
          "La demande n'est pas valide. Vérifiez le contenu de votre mission.",
        );
      } else if (error.status >= 500) {
        throw new ServiceUnavailableException(
          'Le service IA est temporairement indisponible. Réessayez dans quelques instants.',
        );
      } else {
        // Erreur générique
        throw new ServiceUnavailableException(
          'Erreur lors de la communication avec le service IA. Veuillez réessayer plus tard.',
        );
      }
    }
  }
}<|MERGE_RESOLUTION|>--- conflicted
+++ resolved
@@ -12,13 +12,8 @@
 
   constructor() {
     this.openai = new OpenAI({
-<<<<<<< HEAD
       apiKey: process.env.OPENAI_API_KEY || require('fs').readFileSync('/run/secrets/openai_api_key', 'utf8').trim(),
     })
-=======
-      apiKey: process.env.OPENAI_API_KEY,
-    });
->>>>>>> 2ffe6575
   }
 
   async improveMission(
