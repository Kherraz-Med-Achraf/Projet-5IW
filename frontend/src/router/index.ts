--- conflicted
+++ resolved
@@ -254,7 +254,12 @@
       requiredRoles: ["DIRECTOR", "SERVICE_MANAGER", "SECRETARY"],
     },
   },
-<<<<<<< HEAD
+  // Route 404 (catch-all)
+  {
+    path: "/:pathMatch(.*)*",
+    name: "NotFound",
+    component: () => import("@/views/NotFound.vue"),
+  },
   
   // Blog - accessible à tous les utilisateurs connectés
   {
@@ -272,15 +277,6 @@
     meta: { requiresAuth: true, requiredRoles: ['SECRETARY', 'DIRECTOR', 'SERVICE_MANAGER'] },
   },
 ]
-=======
-  // Route 404 (catch-all)
-  {
-    path: "/:pathMatch(.*)*",
-    name: "NotFound",
-    component: () => import("@/views/NotFound.vue"),
-  },
-];
->>>>>>> 7a09269c
 
 const router = createRouter({
   history: createWebHistory(),
