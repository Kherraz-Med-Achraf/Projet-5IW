--- conflicted
+++ resolved
@@ -1,5 +1,4 @@
 <template>
-<<<<<<< HEAD
   <div class="event-registrations">
     <div class="registrations-header">
       <h3>Inscriptions – {{ title }}</h3>
@@ -57,7 +56,8 @@
                 >
                   Paiement reçu
                 </button>
-              </td>
+                <button v-if="r.paymentMethod==='CHEQUE' && r.paymentStatus==='PENDING'" @click="cancelReg(r)" class="danger">Désinscrire</button>
+          </td>
             </tr>
           </tbody>
         </table>
@@ -66,34 +66,6 @@
     <p v-else-if="!eventStore.loading" class="no-registrations">
       Aucune inscription.
     </p>
-=======
-  <div class="registrations">
-    <h1>Inscriptions – {{ title }}</h1>
-
-    <p v-if="eventStore.loading">Chargement…</p>
-    <p v-if="eventStore.error" class="error">{{ eventStore.error }}</p>
-
-    <table v-if="rows.length" class="table">
-      <thead>
-        <tr>
-          <th>Parent</th><th>Enfants</th><th>Mode</th><th>Statut</th><th>Action</th>
-        </tr>
-      </thead>
-      <tbody>
-        <tr v-for="r in rows" :key="r.id">
-          <td>{{ r.parent }}</td>
-          <td>{{ r.children.join(', ') }}</td>
-          <td>{{ r.paymentMethod }}</td>
-          <td>{{ r.paymentStatus }}</td>
-          <td>
-            <button v-if="r.paymentMethod==='CHEQUE' && r.paymentStatus==='PENDING'" @click="markPaid(r)">Paiement reçu</button>
-            <button v-if="r.paymentMethod==='CHEQUE' && r.paymentStatus==='PENDING'" @click="cancelReg(r)" class="danger">Désinscrire</button>
-          </td>
-        </tr>
-      </tbody>
-    </table>
-    <p v-else-if="!eventStore.loading">Aucune inscription.</p>
->>>>>>> c95f9fd9
   </div>
 </template>
 
@@ -131,7 +103,20 @@
   await load();
 }
 
-<<<<<<< HEAD
+async function cancelReg(r:any){
+  if(!confirm(`Désinscrire ${r.parent} ? Un email sera envoyé pour notifier l'annulation.`)) return
+  await eventStore.adminCancelRegistration(r.id)
+  toast.info('Inscription annulée (email envoyé)')
+  await load()
+}
+
+async function cancelReg(r:any){
+  if(!confirm(`Désinscrire ${r.parent} ? Un email sera envoyé pour notifier l'annulation.`)) return
+  await eventStore.adminCancelRegistration(r.id)
+  toast.info('Inscription annulée (email envoyé)')
+  await load()
+}
+
 onMounted(load);
 </script>
 
@@ -300,23 +285,6 @@
     }
   }
 }
-</style>
-=======
-async function cancelReg(r:any){
-  if(!confirm(`Désinscrire ${r.parent} ? Un email sera envoyé pour notifier l'annulation.`)) return
-  await eventStore.adminCancelRegistration(r.id)
-  toast.info('Inscription annulée (email envoyé)')
-  await load()
-}
-
-onMounted(load)
-</script>
-
-<style scoped>
-.table{ width:100%; border-collapse:collapse }
-.table th,.table td{ border:1px solid #ccc; padding:0.4rem; text-align:center }
-.error{ color:red }
 .danger{ background-color:#dc3545; color:white; border:none; padding:0.3rem 0.6rem; border-radius:3px; cursor:pointer; margin-left:0.5rem }
 .danger:hover{ background-color:#c82333 }
-</style> 
->>>>>>> c95f9fd9
+</style>